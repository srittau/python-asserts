#!/usr/bin/python

from setuptools import setup


setup(
    name="asserts",
<<<<<<< HEAD
    version="0.6",
=======
    version="0.5.1",
>>>>>>> 062dcf36
    description="Rich Assertions",
    author="Sebastian Rittau",
    author_email="srittau@rittau.biz",
    url="https://github.com/srittau/python-asserts",
    py_modules=["asserts", "test_asserts"],
    license="MIT",
)<|MERGE_RESOLUTION|>--- conflicted
+++ resolved
@@ -5,11 +5,7 @@
 
 setup(
     name="asserts",
-<<<<<<< HEAD
     version="0.6",
-=======
-    version="0.5.1",
->>>>>>> 062dcf36
     description="Rich Assertions",
     author="Sebastian Rittau",
     author_email="srittau@rittau.biz",
